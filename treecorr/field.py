--- conflicted
+++ resolved
@@ -190,7 +190,6 @@
         w = cat.w.ctypes.data_as(cdouble_ptr)
         sm = _parse_split_method(split_method)
 
-<<<<<<< HEAD
         if cat.coords == 'flat':
             self.flat = True
             x = cat.x.ctypes.data_as(cdouble_ptr)
@@ -205,25 +204,12 @@
             z = cat.z.ctypes.data_as(cdouble_ptr)
             if cat.coords == 'spherical':
                 spher = 1
-=======
-        self.sphere = (cat.x is None)
-        self.perp = perp
-
-        # Go a bit smller than min_sep for Rperp metric, since the simple calculation of what 
-        # minimum size to use isn't exactly accurate in this case.
-        if perp:
-            min_sep /= 2.
-
-        if self.sphere:
-            # Then build field for spherical coordinates
-            ra = cat.ra.ctypes.data_as(cdouble_ptr)
-            dec = cat.dec.ctypes.data_as(cdouble_ptr)
-            if cat.r is None:
-                r = None
->>>>>>> f2d84e21
             else:
                 spher = 0
             if self.metric == 'Rperp':
+                # Go a bit smller than min_sep for Rperp metric, since the simple calculation of what 
+                # minimum size to use isn't exactly accurate in this case.
+                min_sep /= 2.
                 self.data = _treecorr.BuildNFieldPerp(x,y,z,w,cat.nobj,min_sep,max_sep,b,sm,max_top)
                 self.perp = True
                 if logger:
@@ -307,7 +293,6 @@
         w = cat.w.ctypes.data_as(cdouble_ptr)
         sm = _parse_split_method(split_method)
 
-<<<<<<< HEAD
         if cat.coords == 'flat':
             self.flat = True
             x = cat.x.ctypes.data_as(cdouble_ptr)
@@ -322,25 +307,12 @@
             z = cat.z.ctypes.data_as(cdouble_ptr)
             if cat.coords == 'spherical':
                 spher = 1
-=======
-        self.sphere = (cat.x is None)
-        self.perp = perp
-
-        # Go a bit smller than min_sep for Rperp metric, since the simple calculation of what 
-        # minimum size to use isn't exactly accurate in this case.
-        if perp:
-            min_sep /= 2.
-
-        if self.sphere:
-            # Then build field for spherical coordinates
-            ra = cat.ra.ctypes.data_as(cdouble_ptr)
-            dec = cat.dec.ctypes.data_as(cdouble_ptr)
-            if cat.r is None:
-                r = None
->>>>>>> f2d84e21
             else:
                 spher = 0
             if self.metric == 'Rperp':
+                # Go a bit smller than min_sep for Rperp metric, since the simple calculation of what 
+                # minimum size to use isn't exactly accurate in this case.
+                min_sep /= 2.
                 self.data = _treecorr.BuildKFieldPerp(x,y,z,k,w,cat.nobj,min_sep,max_sep,b,sm,max_top)
                 self.perp = True
                 if logger:
@@ -427,7 +399,6 @@
         w = cat.w.ctypes.data_as(cdouble_ptr)
         sm = _parse_split_method(split_method)
 
-<<<<<<< HEAD
         if cat.coords == 'flat':
             self.flat = True
             x = cat.x.ctypes.data_as(cdouble_ptr)
@@ -442,25 +413,12 @@
             z = cat.z.ctypes.data_as(cdouble_ptr)
             if cat.coords == 'spherical':
                 spher = 1
-=======
-        self.sphere = (cat.x is None)
-        self.perp = perp
-
-        # Go a bit smller than min_sep for Rperp metric, since the simple calculation of what 
-        # minimum size to use isn't exactly accurate in this case.
-        if perp:
-            min_sep /= 2.
-
-        if self.sphere:
-            # Then build field for spherical coordinates
-            ra = cat.ra.ctypes.data_as(cdouble_ptr)
-            dec = cat.dec.ctypes.data_as(cdouble_ptr)
-            if cat.r is None:
-                r = None
->>>>>>> f2d84e21
             else:
                 spher = 0
             if self.metric == 'Rperp':
+                # Go a bit smller than min_sep for Rperp metric, since the simple calculation of what 
+                # minimum size to use isn't exactly accurate in this case.
+                min_sep /= 2.
                 self.data = _treecorr.BuildGFieldPerp(x,y,z,g1,g2,w,cat.nobj,min_sep,max_sep,b,sm,max_top)
                 self.perp = True
                 if logger:
